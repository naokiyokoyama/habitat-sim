--- conflicted
+++ resolved
@@ -298,7 +298,6 @@
 
   if (objectMotionType_ != MotionType::VISUALIZATION_ONLY) {
     if (!isActive() && mt == MotionType::VISUALIZATION_ONLY) {
-      Mn::Debug{} << "activateCollisionIsland in setMotionType";
       // This object may be supporting other sleeping objects, so wake them
       // before removing.
       activateCollisionIsland();
@@ -423,14 +422,8 @@
   // previous collision detection pass
   auto& colObjs = bWorld_->getCollisionWorld()->getCollisionObjectArray();
   for (auto objIx = 0; objIx < colObjs.size(); ++objIx) {
-<<<<<<< HEAD
-    Mn::Debug{} << "object " << objIx << " island "
-                << colObjs[objIx]->getIslandTag();
-    if (colObjs[objIx]->getIslandTag() == thisColObj->getIslandTag()) {
-=======
     if (overlappingSimulationIslands.count(colObjs[objIx]->getIslandTag()) >
         0) {
->>>>>>> 2502bfb0
       colObjs[objIx]->activate();
     }
   }
