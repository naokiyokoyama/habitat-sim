--- conflicted
+++ resolved
@@ -2,13 +2,9 @@
 
 add_library(
   bulletphysics STATIC
-<<<<<<< HEAD
   BulletArticulatedObject.cpp
   BulletArticulatedObject.h
   BulletBase.cpp
-  BulletBase.h
-=======
->>>>>>> 91ec8a17
   BulletBase.h
   BulletPhysicsManager.cpp
   BulletPhysicsManager.h
@@ -16,11 +12,8 @@
   BulletRigidObject.h
   BulletRigidStage.cpp
   BulletRigidStage.h
-<<<<<<< HEAD
   BulletURDFImporter.cpp
   BulletURDFImporter.h
-=======
->>>>>>> 91ec8a17
 )
 
 target_link_libraries(
