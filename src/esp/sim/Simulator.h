--- conflicted
+++ resolved
@@ -119,18 +119,13 @@
     return metadataMediator_->getPhysicsAttributesManager();
   }
   /**
-<<<<<<< HEAD
-   * @brief Return manager for construction and access to stage attributes for
-=======
    * @brief Return manager for construction and access to scene attributes for
->>>>>>> e2e19d76
    * the current dataset.
    */
   const metadata::managers::StageAttributesManager::ptr
   getStageAttributesManager() const {
     return metadataMediator_->getStageAttributesManager();
   }
-<<<<<<< HEAD
   /**
    * @brief Return manager for construction and access to scene attributes for
    * the current dataset.
@@ -139,8 +134,6 @@
   getSceneAttributesManager() const {
     return metadataMediator_->getSceneAttributesManager();
   }
-=======
->>>>>>> e2e19d76
 
   /**
    * @brief Get current active dataset name from @ref metadataMediator_.
@@ -149,24 +142,16 @@
     return metadataMediator_->getActiveDatasetName();
   }
 
-<<<<<<< HEAD
   // TODO: should this be re-named? It loads a dataset, so maybe shouldn't be
   // called "setActiveDataset" or specifically separated into a setter and a
   // loader?
-=======
->>>>>>> e2e19d76
   /**
    * @brief Set current active dataset name from @ref metadataMediator_.
    * @param _dsHandle The desired dataset to switch to. If has not been loaded,
    * an attempt will be made to load it.
    */
-<<<<<<< HEAD
   bool setActiveDatasetName(const std::string& _dsHandle) {
     return metadataMediator_->setActiveDatasetName(_dsHandle);
-=======
-  void setActiveDatasetName(const std::string& _dsHandle) {
-    metadataMediator_->setActiveDatasetName(_dsHandle);
->>>>>>> e2e19d76
   }
 
   /** @brief Return the library implementation type for the simulator currently
