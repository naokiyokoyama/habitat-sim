--- conflicted
+++ resolved
@@ -37,20 +37,12 @@
   bool setVec3(const std::string& key, const Magnum::Vector3& value) {
     return set(key, value);
   }
-<<<<<<< HEAD
-
-  bool setQuat(const std::string& key, const Magnum::Quaternion& value) {
-    return set(key, value);
-  }
-
-=======
   bool setQuat(const std::string& key, const Magnum::Quaternion& value) {
     return set(key, value);
   }
   bool setRad(const std::string& key, Magnum::Rad value) {
     return set(key, value);
   }
->>>>>>> d7de0c7c
   template <typename T>
   T get(const std::string& key) const {
     return cfg.value<T>(key);
@@ -68,12 +60,9 @@
   Magnum::Quaternion getQuat(const std::string& key) const {
     return get<Magnum::Quaternion>(key);
   }
-<<<<<<< HEAD
-=======
   Magnum::Rad getRad(const std::string& key) const {
     return get<Magnum::Rad>(key);
   }
->>>>>>> d7de0c7c
 
   /**@brief Add a string to a group and return the resulting group size. */
   int addStringToGroup(const std::string& key, const std::string& value) {
