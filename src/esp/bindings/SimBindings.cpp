// Copyright (c) Facebook, Inc. and its affiliates.
// This source code is licensed under the MIT license found in the
// LICENSE file in the root directory of this source tree.

#include "esp/bindings/bindings.h"

#include <Magnum/ImageView.h>
#include <Magnum/Magnum.h>
#include <Magnum/SceneGraph/SceneGraph.h>

#include <Magnum/PythonBindings.h>
#include <Magnum/SceneGraph/PythonBindings.h>

#include "esp/gfx/RenderCamera.h"
#include "esp/gfx/Renderer.h"
#include "esp/scene/SemanticScene.h"
#include "esp/sim/Simulator.h"
#include "esp/sim/SimulatorConfiguration.h"

namespace py = pybind11;
using py::literals::operator""_a;

namespace esp {
namespace sim {

void initSimBindings(py::module& m) {
  // ==== SimulatorConfiguration ====
  py::class_<SimulatorConfiguration, SimulatorConfiguration::ptr>(
      m, "SimulatorConfiguration")
      .def(py::init(&SimulatorConfiguration::create<>))
      .def_readwrite("scene", &SimulatorConfiguration::scene)
      .def_readwrite("random_seed", &SimulatorConfiguration::randomSeed)
      .def_readwrite("default_agent_id",
                     &SimulatorConfiguration::defaultAgentId)
      .def_readwrite("default_camera_uuid",
                     &SimulatorConfiguration::defaultCameraUuid)
      .def_readwrite("gpu_device_id", &SimulatorConfiguration::gpuDeviceId)
      .def_readwrite("allow_sliding", &SimulatorConfiguration::allowSliding)
      .def_readwrite("create_renderer", &SimulatorConfiguration::createRenderer)
      .def_readwrite("frustum_culling", &SimulatorConfiguration::frustumCulling)
      .def_readwrite("enable_physics", &SimulatorConfiguration::enablePhysics)
      .def_readwrite("physics_config_file",
                     &SimulatorConfiguration::physicsConfigFile)
      .def_readwrite("scene_light_setup",
                     &SimulatorConfiguration::sceneLightSetup)
      .def_readwrite("load_semantic_mesh",
                     &SimulatorConfiguration::loadSemanticMesh)
      .def_readwrite("requires_textures",
                     &SimulatorConfiguration::requiresTextures)
      .def(py::self == py::self)
      .def(py::self != py::self);

  // ==== Simulator ====
  py::class_<Simulator, Simulator::ptr>(m, "Simulator")
      .def(py::init<const SimulatorConfiguration&>())
      .def("get_active_scene_graph", &Simulator::getActiveSceneGraph,
           R"(PYTHON DOES NOT GET OWNERSHIP)",
           py::return_value_policy::reference)
      .def("get_active_semantic_scene_graph",
           &Simulator::getActiveSemanticSceneGraph,
           R"(PYTHON DOES NOT GET OWNERSHIP)",
           py::return_value_policy::reference)
      .def_property_readonly("semantic_scene", &Simulator::getSemanticScene, R"(
        The semantic scene graph

        .. note-warning::

            Not available for all datasets
            )")
      .def_property_readonly("renderer", &Simulator::getRenderer)
      .def("seed", &Simulator::seed, "new_seed"_a)
      .def("reconfigure", &Simulator::reconfigure, "configuration"_a)
      .def("reset", &Simulator::reset)
      .def("close", &Simulator::close)
      .def_property("pathfinder", &Simulator::getPathFinder,
                    &Simulator::setPathFinder)
      .def_property(
          "navmesh_visualization", &Simulator::isNavMeshVisualizationActive,
          &Simulator::setNavMeshVisualization,
          R"(Enable or disable wireframe visualization of current pathfinder's NavMesh.)")
      .def_property_readonly("gpu_device", &Simulator::gpuDevice)
      .def_property_readonly("random", &Simulator::random)
      .def_property("frustum_culling", &Simulator::isFrustumCullingEnabled,
                    &Simulator::setFrustumCullingEnabled,
                    R"(Enable or disable the frustum culling)")
<<<<<<< HEAD
      .def_property("active_dataset", &Simulator::getActiveDatasetName,
                    &Simulator::setActiveDatasetName,
                    R"(The currently active dataset being used.)")
=======
      .def_property(
          "active_dataset", &Simulator::getActiveSceneDatasetName,
          &Simulator::setActiveSceneDatasetName,
          R"(The currently active dataset being used.  Will attempt to load
            configuration files specified if does not already exist.)")
>>>>>>> d7de0c7c
      /* --- Physics functions --- */
      /* --- Template Manager accessors --- */
      .def("get_asset_template_manager", &Simulator::getAssetAttributesManager,
           pybind11::return_value_policy::reference,
           R"(Get the current dataset's AssetAttributesManager instance
            for configuring primitive asset templates.)")
      .def("get_lighting_template_manager",
           &Simulator::getLightLayoutAttributesManager,
           pybind11::return_value_policy::reference,
           R"(Get the current dataset's LightLayoutAttributesManager instance
            for configuring light templates and layouts.)")
      .def("get_object_template_manager",
           &Simulator::getObjectAttributesManager,
           pybind11::return_value_policy::reference,
           R"(Get the current dataset's ObjectAttributesManager instance
            for configuring object templates.)")
      .def("get_physics_template_manager",
           &Simulator::getPhysicsAttributesManager,
           pybind11::return_value_policy::reference,
           R"(Get the current dataset's PhysicsAttributesManager instance
            for configuring PhysicsManager templates.)")
      .def("get_stage_template_manager", &Simulator::getStageAttributesManager,
           pybind11::return_value_policy::reference,
           R"(Get the current dataset's StageAttributesManager instance
            for configuring simulation stage templates.)")
      .def(
          "get_physics_simulation_library",
          &Simulator::getPhysicsSimulationLibrary,
          R"(Query the physics library implementation currently configured by this Simulator instance.)")
      /* --- Object instancing and access --- */
      .def(
          "add_object", &Simulator::addObject, "object_lib_id"_a,
          "attachment_node"_a = nullptr,
          "light_setup_key"_a = assets::ResourceManager::DEFAULT_LIGHTING_KEY,
          "scene_id"_a = 0,
          R"(Instance an object into the scene via a template referenced by library id. Optionally attach the object to an existing SceneNode and assign its initial LightSetup key.)")
      .def(
          "add_object_by_handle", &Simulator::addObjectByHandle,
          "object_lib_handle"_a, "attachment_node"_a = nullptr,
          "light_setup_key"_a = assets::ResourceManager::DEFAULT_LIGHTING_KEY,
          "scene_id"_a = 0,
          R"(Instance an object into the scene via a template referenced by its handle. Optionally attach the object to an existing SceneNode and assign its initial LightSetup key.)")
      .def("remove_object", &Simulator::removeObject, "object_id"_a,
           "delete_object_node"_a = true, "delete_visual_node"_a = true,
           "scene_id"_a = 0, R"(
        Remove an object instance from the scene. Optionally leave its root SceneNode and visual SceneNode on the SceneGraph.

        .. note-warning::

            Removing an object which was attached to the SceneNode
            of an Agent expected to continue producing observations
            will likely result in errors if delete_object_node is true.
            )")
      .def(
          "get_object_initialization_template",
          &Simulator::getObjectInitializationTemplate, "object_id"_a,
          "scene_id"_a = 0,
          R"(Get a copy of the ObjectAttributes template used to instance an object.)")
      .def(
          "get_stage_initialization_template",
          &Simulator::getStageInitializationTemplate, "scene_id"_a = 0,
          R"(Get a copy of the StageAttributes template used to instance a scene's stage or None if it does not exist.)")
      .def("get_object_motion_type", &Simulator::getObjectMotionType,
           "object_id"_a, "scene_id"_a = 0,
           R"(Get the MotionType of an object.)")
      .def("set_object_motion_type", &Simulator::setObjectMotionType,
           "motion_type"_a, "object_id"_a, "scene_id"_a = 0,
           R"(Set the MotionType of an object.)")
      .def(
          "get_existing_object_ids", &Simulator::getExistingObjectIDs,
          "scene_id"_a = 0,
          R"(Get the list of ids for all objects currently instanced in the scene.)")

      /* --- Kinematics and dynamics --- */
      .def(
          "step_world", &Simulator::stepWorld, "dt"_a = 1.0 / 60.0,
          R"(Step the physics simulation by a desired timestep (dt). Note that resulting world time after step may not be exactly t+dt. Use get_world_time to query current simulation time.)")
      .def("get_world_time", &Simulator::getWorldTime,
           R"(Query the current simualtion world time.)")
      .def("get_gravity", &Simulator::getGravity, "scene_id"_a = 0,
           R"(Query the gravity vector for a scene.)")
      .def("set_gravity", &Simulator::setGravity, "gravity"_a, "scene_id"_a = 0,
           R"(Set the gravity vector for a scene.)")
      .def(
          "get_object_scene_node", &Simulator::getObjectSceneNode,
          "object_id"_a, "scene_id"_a = 0,
          R"(Get a reference to the root SceneNode of an object's SceneGraph subtree.)")
      .def(
          "get_object_visual_scene_nodes",
          &Simulator::getObjectVisualSceneNodes, "object_id"_a,
          "scene_id"_a = 0,
          R"(Get a list of references to the SceneNodes with an object's render assets attached. Use this to manipulate the visual state of an object. Changes to these nodes will not affect physics simulation.)")
      .def(
          "set_transformation", &Simulator::setTransformation, "transform"_a,
          "object_id"_a, "scene_id"_a = 0,
          R"(Set the transformation matrix of an object's root SceneNode and update its simulation state.)")
      .def("get_transformation", &Simulator::getTransformation, "object_id"_a,
           "scene_id"_a = 0,
           R"(Get the transformation matrix of an object's root SceneNode.)")
      .def(
          "set_rigid_state", &Simulator::setRigidState, "rigid_state"_a,
          "object_id"_a, "scene_id"_a = 0,
          R"(Set the transformation of an object from a RigidState and update its simulation state.)")
      .def(
          "get_rigid_state", &Simulator::getRigidState, "object_id"_a,
          "scene_id"_a = 0,
          R"(Get an object's transformation as a RigidState (i.e. vector, quaternion).)")
      .def("set_translation", &Simulator::setTranslation, "translation"_a,
           "object_id"_a, "scene_id"_a = 0,
           R"(Set an object's translation and update its simulation state.)")
      .def("get_translation", &Simulator::getTranslation, "object_id"_a,
           "scene_id"_a = 0, R"(Get an object's translation.)")
      .def("set_rotation", &Simulator::setRotation, "rotation"_a, "object_id"_a,
           "scene_id"_a = 0,
           R"(Set an object's orientation and update its simulation state.)")
      .def("get_rotation", &Simulator::getRotation, "object_id"_a,
           "scene_id"_a = 0, R"(Get an object's orientation.)")
      .def(
          "get_object_velocity_control", &Simulator::getObjectVelocityControl,
          "object_id"_a, "scene_id"_a = 0,
          R"(Get a reference to an object's VelocityControl struct. Use this to set constant control velocities for MotionType::KINEMATIC and MotionType::DYNAMIC objects.)")
      .def(
          "set_linear_velocity", &Simulator::setLinearVelocity, "linVel"_a,
          "object_id"_a, "scene_id"_a = 0,
          R"(Set the linear component of an object's velocity. Only applies to MotionType::DYNAMIC objects.)")
      .def(
          "get_linear_velocity", &Simulator::getLinearVelocity, "object_id"_a,
          "scene_id"_a = 0,
          R"(Get the linear component of an object's velocity. Only non-zero for MotionType::DYNAMIC objects.)")
      .def(
          "set_angular_velocity", &Simulator::setAngularVelocity, "angVel"_a,
          "object_id"_a, "scene_id"_a = 0,
          R"(Set the angular component of an object's velocity. Only applies to MotionType::DYNAMIC objects.)")
      .def(
          "get_angular_velocity", &Simulator::getAngularVelocity, "object_id"_a,
          "scene_id"_a = 0,
          R"(Get the angular component of an object's velocity. Only non-zero for MotionType::DYNAMIC objects.)")
      .def(
          "apply_force", &Simulator::applyForce, "force"_a,
          "relative_position"_a, "object_id"_a, "scene_id"_a = 0,
          R"(Apply an external force to an object at a specific point relative to the object's center of mass in global coordinates. Only applies to MotionType::DYNAMIC objects.)")
      .def(
          "apply_torque", &Simulator::applyTorque, "torque"_a, "object_id"_a,
          "scene_id"_a = 0,
          R"(Apply torque to an object. Only applies to MotionType::DYNAMIC objects.)")
      .def(
          "contact_test", &Simulator::contactTest, "object_id"_a,
          "scene_id"_a = 0,
          R"(Run collision detection and return a binary indicator of penetration between the specified object and any other collision object. Physics must be enabled.)")
      .def(
          "cast_ray", &Simulator::castRay, "ray"_a, "max_distance"_a = 100.0,
          "scene_id"_a = 0,
          R"(Cast a ray into the collidable scene and return hit results. Physics must be enabled. max_distance in units of ray length.)")
      .def("set_object_bb_draw", &Simulator::setObjectBBDraw, "draw_bb"_a,
           "object_id"_a, "scene_id"_a = 0,
           R"(Enable or disable bounding box visualization for an object.)")
      .def(
          "set_object_semantic_id", &Simulator::setObjectSemanticId,
          "semantic_id"_a, "object_id"_a, "scene_id"_a = 0,
          R"(Convenience function to set the semanticId for all visual SceneNodes belonging to an object.)")
      .def(
          "recompute_navmesh", &Simulator::recomputeNavMesh, "pathfinder"_a,
          "navmesh_settings"_a, "include_static_objects"_a = false,
          R"(Recompute the NavMesh for a given PathFinder instance using configured NavMeshSettings. Optionally include all MotionType::STATIC objects in the navigability constraints.)")
      .def("get_light_setup", &Simulator::getLightSetup,
           "key"_a = assets::ResourceManager::DEFAULT_LIGHTING_KEY,
           R"(Get a copy of the LightSetup registered with a specific key.)")
      .def(
          "set_light_setup", &Simulator::setLightSetup, "light_setup"_a,
          "key"_a = assets::ResourceManager::DEFAULT_LIGHTING_KEY,
          R"(Register a LightSetup with a specific key. If a LightSetup is already registered with this key, it will be overriden. All Drawables referencing the key will use the newly registered LightSetup.)")
      .def(
          "set_object_light_setup", &Simulator::setObjectLightSetup,
          "object_id"_a, "light_setup_key"_a, "scene_id"_a = 0,
          R"(Modify the LightSetup used to the render all components of an object by setting the LightSetup key referenced by all Drawables attached to the object's visual SceneNodes.)")

      .def(
          "get_num_active_contact_points",
          &Simulator::getNumActiveContactPoints,
          R"(The number of contact points that were active during the last step. An object resting on another object will involve several active contact points. Once both objects are asleep, the contact points are inactive. This count can be used as a metric for the complexity/cost of collision-handling in the current scene.)");
  ;
}

}  // namespace sim
}  // namespace esp<|MERGE_RESOLUTION|>--- conflicted
+++ resolved
@@ -83,17 +83,11 @@
       .def_property("frustum_culling", &Simulator::isFrustumCullingEnabled,
                     &Simulator::setFrustumCullingEnabled,
                     R"(Enable or disable the frustum culling)")
-<<<<<<< HEAD
-      .def_property("active_dataset", &Simulator::getActiveDatasetName,
-                    &Simulator::setActiveDatasetName,
-                    R"(The currently active dataset being used.)")
-=======
       .def_property(
           "active_dataset", &Simulator::getActiveSceneDatasetName,
           &Simulator::setActiveSceneDatasetName,
           R"(The currently active dataset being used.  Will attempt to load
             configuration files specified if does not already exist.)")
->>>>>>> d7de0c7c
       /* --- Physics functions --- */
       /* --- Template Manager accessors --- */
       .def("get_asset_template_manager", &Simulator::getAssetAttributesManager,
